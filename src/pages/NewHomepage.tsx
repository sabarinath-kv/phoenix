import ArticleIcon from "@/assets/icons/article.svg";
import GlobeIcon from "@/assets/icons/globe.svg";
import MenuIcon from "@/assets/icons/menu.svg";
import ChartIcon from "@/assets/icons/pie_chart.svg";
import TalkToWiglooImg from "@/assets/images/talk-to-wigloo.png";
import React from "react";
import { useNavigate } from "react-router-dom";
<<<<<<< HEAD
import MenuIcon from "@/assets/icons/menu.svg";
import { useAuth } from "@/contexts/AuthContext";
=======
import HeadIcon from "@/assets/icons/head.svg";
import HomeIcon from "@/assets/icons/home.svg";
>>>>>>> f9e3bf5c

export const NewHomepage: React.FC = () => {
  const navigate = useNavigate();

  const  {logout} = useAuth()

  const handleTalkToWigloo = () => {
    navigate("/voice-chat");
  };

  return (
    <>
      {/* Custom styles */}
      <style>{`
        .font-replay-pro {
          font-family: "Replay Pro", "Manrope", "Inter", system-ui, -apple-system, sans-serif;
        }
        
        .font-ibm-plex {
          font-family: "IBM Plex Serif", "Georgia", serif;
        }
        
        .font-roboto {
          font-family: "Roboto", "Inter", system-ui, -apple-system, sans-serif;
        }
        
        @keyframes float {
          0%, 100% {
            transform: translateY(0px);
          }
          50% {
            transform: translateY(-8px);
          }
        }
        
        .float-animation {
          animation: float 3s ease-in-out infinite;
        }
        
        .float-1 {
          animation: float 4s ease-in-out infinite;
        }
        
        .float-2 {
          animation: float 5s ease-in-out infinite 1s;
        }
        
        .float-3 {
          animation: float 6s ease-in-out infinite 2s;
        }
        
        .float-4 {
          animation: float 4.5s ease-in-out infinite 0.5s;
        }
      `}</style>

      <div
        className="min-h-screen min-h-[100dvh] relative overflow-x-hidden"
        style={{ backgroundColor: "#F9F0CB" }}
      >
        {/* App Bar */}
        <div  className="absolute top-0 left-0 right-0 bg-[#F9F0CB] flex items-center gap-2 px-6 py-2 w-full">
          {/* Menu Button */}
          <div
            className="flex justify-center items-center gap-2 w-10 h-10 bg-white border border-[#F2E5B1] rounded-full p-2 shadow-sm"
            style={{
              boxShadow:
                "2.13px 2.84px 7.81px 0px rgba(160, 158, 158, 0.1), 8.52px 11.36px 14.2px 0px rgba(160, 158, 158, 0.09)",
              marginTop: "10px",
<<<<<<< HEAD
          }}>
            <img onClick={logout} src={MenuIcon} alt="Menu" className="w-4 h-4 text-[#1C1B1F]" />
=======
            }}
          >
            <img src={MenuIcon} alt="Menu" className="w-4 h-4 text-[#1C1B1F]" />
>>>>>>> f9e3bf5c
          </div>

          {/* Search/Content Area */}
          <div className="flex-1 flex items-center gap-2 bg-transparent rounded-lg px-2 py-2 "></div>
        </div>

        {/* Main Content */}
        <div className="pt-10">
<<<<<<< HEAD
        <div className="w-full items-start mt-8 pt-4 ml-6 pb-[-4]">
          <h2
            style={{
              fontFamily: "Plus Jakarta Sans",
              fontWeight: 700,
              fontStyle: "normal",
              fontSize: "22px",
              lineHeight: "24px",
              letterSpacing: "0px",
            }}
          >
            Good Morning!
          </h2>
        </div>
          <div onClick={() => {
            navigate("/parent-companion");
          }} className="flex justify-center">
=======
          <div className="w-full items-start mt-8 pt-4 ml-6 pb-[-4]">
            <h2
              style={{
                fontFamily: "Plus Jakarta Sans",
                fontWeight: 700,
                fontStyle: "normal",
                fontSize: "22px",
                lineHeight: "24px",
                letterSpacing: "0px",
              }}
            >
              Good Morning!
            </h2>
          </div>
          <div className="flex justify-center">
>>>>>>> f9e3bf5c
            <img
              src={TalkToWiglooImg}
              alt="Talk to Wigloo"
              className="max-w-full max-h-full object-contain"
              style={{
                width: "90%",
                height: "100%",
                margin: "0 auto",
                paddingTop: "18px",
              }}
            />
          </div>

          {/* Figma sections below hero */}
          <div className="w-full flex justify-center mt-4 pb-28">
            <div className="w-full  px-6 flex flex-col items-center gap-5">
              <img
                src="/figma/section-1.png"
                alt="Section 1"
                className="w-full h-auto overflow-y-scroll"
              />
            </div>
          </div>
        </div>

        {/* Bottom Navigation */}
        <div className="fixed bottom-0 left-0 right-0 w-full bg-transparent px-9 py-6 rounded-t-3xl shadow-lg z-50">
          <div
            className="flex items-center justify-between px-2"
            style={{
              boxShadow:
                "-3px 3px 10px 0px rgba(0, 0, 0, 0.05), -13px 12px 18px 0px rgba(0, 0, 0, 0.04)",
              backgroundColor: "#ffffff",
              borderRadius: "24px",
            }}
          >
            {/* Home */}
            <div className="flex flex-col items-center py-3 px-0 min-w-[60px]">
              <img src={HomeIcon} alt="Home" className="w-6 h-6 mb-0.5" />
            </div>

            {/* Brain/Psychology */}
            <div className="flex flex-col items-center py-3 px-5 min-w-[60px]">
              <div className="w-8 h-8 bg-transparent rounded-2xl flex items-center justify-center">
                <img
                  src={HeadIcon}
                  alt="Brain"
                  className="w-6 h-6"
                  onClick={() => navigate("/expert-listing")}
                />
              </div>
            </div>

            {/* Charts */}
            <div className="flex flex-col items-center py-3 px-0 min-w-[60px]">
              <img
                src={ChartIcon}
                alt="Chart"
                className="w-6 h-6 text-[#0D0D0D]"
              />
            </div>

            {/* Article */}
            <div className="flex flex-col items-center py-3 px-5 min-w-[60px]">
              <div className="w-8 h-8 bg-transparent rounded-2xl flex items-center justify-center">
                <img
                  src={ArticleIcon}
                  alt="Article"
                  className="w-6 h-6 text-[#1C1B1F] "
                  onClick={() => {
                    navigate("/upload");
                  }}
                />
              </div>
            </div>

            {/* Globe */}
            <div className="flex flex-col items-center py-3 px-0 min-w-[60px]">
              <img
                src={GlobeIcon}
                alt="Globe"
                className="w-6 h-6 text-[#0D0D0D]"
              />
            </div>
          </div>
        </div>
      </div>
    </>
  );
};

export default NewHomepage;<|MERGE_RESOLUTION|>--- conflicted
+++ resolved
@@ -5,13 +5,9 @@
 import TalkToWiglooImg from "@/assets/images/talk-to-wigloo.png";
 import React from "react";
 import { useNavigate } from "react-router-dom";
-<<<<<<< HEAD
-import MenuIcon from "@/assets/icons/menu.svg";
 import { useAuth } from "@/contexts/AuthContext";
-=======
 import HeadIcon from "@/assets/icons/head.svg";
 import HomeIcon from "@/assets/icons/home.svg";
->>>>>>> f9e3bf5c
 
 export const NewHomepage: React.FC = () => {
   const navigate = useNavigate();
@@ -81,14 +77,9 @@
               boxShadow:
                 "2.13px 2.84px 7.81px 0px rgba(160, 158, 158, 0.1), 8.52px 11.36px 14.2px 0px rgba(160, 158, 158, 0.09)",
               marginTop: "10px",
-<<<<<<< HEAD
-          }}>
-            <img onClick={logout} src={MenuIcon} alt="Menu" className="w-4 h-4 text-[#1C1B1F]" />
-=======
             }}
           >
-            <img src={MenuIcon} alt="Menu" className="w-4 h-4 text-[#1C1B1F]" />
->>>>>>> f9e3bf5c
+            <img onClick={logout} src={MenuIcon} alt="Menu" className="w-4 h-4 text-[#1C1B1F]" />
           </div>
 
           {/* Search/Content Area */}
@@ -97,25 +88,6 @@
 
         {/* Main Content */}
         <div className="pt-10">
-<<<<<<< HEAD
-        <div className="w-full items-start mt-8 pt-4 ml-6 pb-[-4]">
-          <h2
-            style={{
-              fontFamily: "Plus Jakarta Sans",
-              fontWeight: 700,
-              fontStyle: "normal",
-              fontSize: "22px",
-              lineHeight: "24px",
-              letterSpacing: "0px",
-            }}
-          >
-            Good Morning!
-          </h2>
-        </div>
-          <div onClick={() => {
-            navigate("/parent-companion");
-          }} className="flex justify-center">
-=======
           <div className="w-full items-start mt-8 pt-4 ml-6 pb-[-4]">
             <h2
               style={{
@@ -131,7 +103,6 @@
             </h2>
           </div>
           <div className="flex justify-center">
->>>>>>> f9e3bf5c
             <img
               src={TalkToWiglooImg}
               alt="Talk to Wigloo"
