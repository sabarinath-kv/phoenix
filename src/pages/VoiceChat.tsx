/* eslint-disable @typescript-eslint/no-explicit-any */
import {
  RoomAudioRenderer,
  RoomContext,
  useParticipants,
  useTracks,
} from "@livekit/components-react";
import {
  Room,
  Track,
  RoomEvent,
  ConnectionState,
  RemoteParticipant,
} from "livekit-client";
import "@livekit/components-styles";
import { useEffect, useRef, useState } from "react";
import { useAuth } from "@/contexts/AuthContext";
import { VoiceChatUI } from "@/components/VoiceChatUI";
import { updateUser } from "@/api/apis";
import { useNavigate } from "react-router-dom";

export default function VoiceChatPage() {
  const [room] = useState(
    () =>
      new Room({
        adaptiveStream: false,
        dynacast: false,
      })
  );

  const [connected, setConnected] = useState(false);
  const [micEnabled, setMicEnabled] = useState(true); // Default enabled
  const [agentSpeaking, setAgentSpeaking] = useState(true);
  const [agentConnected, setAgentConnected] = useState(false);
  const [connectionState, setConnectionState] = useState<ConnectionState>(
    ConnectionState.Disconnected
  );
  const [autoMicEnabled, setAutoMicEnabled] = useState(true); // Auto-enable mic in listening state

  // New state for UI management
  const [aiTranscript, setAiTranscript] = useState("");
  const [userTranscript, setUserTranscript] = useState("");
  const [chatHistory, setChatHistory] = useState<
    Array<{ role: "ai" | "user"; message: string; timestamp: Date }>
  >([]);
  const [isListening, setIsListening] = useState(false);

  // Text chat mode state
  const [isTextChatMode, setIsTextChatMode] = useState(false);
  const [textMessages, setTextMessages] = useState<
    Array<{ role: "ai" | "user"; message: string; timestamp: Date }>
  >([]);
  const lastCallTime = useRef(0);
<<<<<<< HEAD
  const {
    user,
    getLivekitTokenResponse,
    livekitTokenResponse,
    refreshLivekitTokenResponse,
    setUser,
    login,
  } = useAuth();
  const agentId = useRef("");
=======
  const { user, getLivekitTokenResponse, livekitTokenResponse, refreshLivekitTokenResponse, setUser, login, logout } = useAuth();
  const agentId = useRef('');
>>>>>>> 7d62c19e
  const navigate = useNavigate();

  useEffect(() => {
    getLivekitTokenResponse();
  }, []);

  useEffect(() => {
    let mounted = true;

    const connect = async () => {
      if (mounted) {
        console.log("🔄 [LiveKit] Initiating connection to room...");
        console.log("🌐 [LiveKit] Server URL:", livekitTokenResponse.url);
        console.log(
          "🎫 [LiveKit] Token provided:",
          !!livekitTokenResponse.access_token
        );

        setConnectionState(ConnectionState.Connecting);

        try {
          await room.connect(
            livekitTokenResponse?.url,
            livekitTokenResponse?.access_token,
            { autoSubscribe: true }
          );
          console.log("✅ [LiveKit] Successfully connected to room");
          setConnected(true);

          // Enable microphone by default
          await room.localParticipant.setMicrophoneEnabled(true);
          console.log("🎤 [LiveKit] Microphone enabled by default");
        } catch (error) {
          console.error("❌ [LiveKit] Connection failed:", error);
          setConnected(false);
          setConnectionState(ConnectionState.Disconnected);
        }
      }
    };
    if (livekitTokenResponse?.access_token) {
      connect();
    }
    return () => {
      mounted = false;
      console.log("🔌 [LiveKit] Disconnecting from room...");
      room.disconnect();
      setConnected(false);
    };
  }, [room, livekitTokenResponse?.access_token]);

  useEffect(() => {
    // Connection state events
    const handleConnected = () => {
      console.log("🟢 [LiveKit] Room connected");
      setTimeout(() => {
        setConnectionState(ConnectionState.Connected);
        setConnected(true);
      }, 1000);
    };

    const patchUser = async () => {
      const data = await updateUser(user.id, {
        metadata: {
          isOnboarded: true,
        },
      });
      setUser(data);
    };

    const handleDisconnected = (reason?: any) => {
      console.log("🔴 [LiveKit] Room disconnected:", reason);
      setConnectionState(ConnectionState.Disconnected);
      setConnected(false);
      setAgentSpeaking(false);
      refreshLivekitTokenResponse();
    };

    const handleReconnecting = () => {
      console.log("🔄 [LiveKit] Room reconnecting...");
      setConnectionState(ConnectionState.Reconnecting);
    };

    const handleReconnected = () => {
      console.log("🟢 [LiveKit] Room reconnected");
      setConnectionState(ConnectionState.Connected);
      setConnected(true);
    };

    // Participant events
    const handleParticipantConnected = (participant: RemoteParticipant) => {
      console.log("👥 [LiveKit] Participant connected:", {
        identity: participant.identity,
        name: participant.name,
        metadata: participant.metadata,
        sid: participant.sid,
      });

      // Check if this is the agent
      if (
        participant.identity === "agent" ||
        participant.name === "agent" ||
        !participant.isLocal
      ) {
        agentId.current = participant.identity;
        setAgentConnected(true);
        console.log("🤖 [Agent] Agent connected and ready");
      }
    };

    const handleParticipantDisconnected = (participant: RemoteParticipant) => {
      console.log("👋 [LiveKit] Participant disconnected:", {
        identity: participant.identity,
        name: participant.name,
        sid: participant.sid,
      });

      // Check if this was the agent
      if (
        participant.identity === "agent" ||
        participant.name === "agent" ||
        !participant.isLocal
      ) {
        setAgentConnected(false);
        setAgentSpeaking(false);
        setIsListening(false);
        callUser();
        console.log("🤖 [Agent] Agent disconnected");
      }
    };

    const callUser = async () => {
      await login(user.email, "123456");
      navigate("/play-journey");
    };

    // Audio track events
    const handleTrackSubscribed = (
      track: any,
      publication: any,
      participant: RemoteParticipant
    ) => {
      console.log("🎵 [LiveKit] Track subscribed:", {
        kind: track.kind,
        source: track.source,
        participant: participant.identity,
        enabled: track.enabled,
        muted: track.muted,
        isAgent: !participant.isLocal,
      });

      if (track.kind === Track.Kind.Audio && !participant.isLocal) {
        console.log(
          "🔊 [LiveKit] Agent audio track received - Agent is starting to speak"
        );

        // Save any pending user transcript before agent starts speaking
        if (userTranscript.trim()) {
          console.log(
            "💬 [Transcript] Saving user transcript before agent speaks:",
            userTranscript
          );
          setChatHistory((prev) => [
            ...prev,
            {
              role: "user",
              message: userTranscript.trim(),
              timestamp: new Date(),
            },
          ]);
          setUserTranscript("");
        }

        // Set agent speaking state and switch UI
        setAgentSpeaking(true);
        setIsListening(false);
        console.log(
          "🎯 [UI State] Agent started speaking - switching to AI speaking UI"
        );

        // Ensure audio context is started and track is properly attached
        const ensureAudioPlayback = async () => {
          try {
            // Force start audio context
            console.log("🔊 [LiveKit] Starting audio context...");
            await room.startAudio();

            // Attach the audio track to DOM
            console.log("🔊 [LiveKit] Attaching audio track...");
            const audioElement = track.attach();
            if (audioElement) {
              audioElement.autoplay = true;
              audioElement.playsInline = true;
              audioElement.volume = 1.0;

              // Append to body to ensure it plays
              document.body.appendChild(audioElement);

              // Force play
              try {
                await audioElement.play();
                console.log("🔊 [LiveKit] Audio element playing successfully");
              } catch (playError) {
                console.error("🔊 [LiveKit] Audio play failed:", playError);
              }
            }
          } catch (error) {
            console.error(
              "🔊 [LiveKit] Error setting up audio playback:",
              error
            );
          }
        };

        ensureAudioPlayback();
      }
    };

    const handleTrackUnsubscribed = (
      track: any,
      publication: any,
      participant: RemoteParticipant
    ) => {
      console.log("🔇 [LiveKit] Track unsubscribed:", {
        kind: track.kind,
        source: track.source,
        participant: participant.identity,
        isAgent: !participant.isLocal,
      });

      if (track.kind === Track.Kind.Audio && !participant.isLocal) {
        console.log(
          "🔇 [LiveKit] Agent audio stopped - Agent finished speaking"
        );

        // Save AI transcript to chat history if we have one
        if (aiTranscript.trim()) {
          console.log(
            "💬 [Transcript] Saving AI transcript after agent stops speaking:",
            aiTranscript
          );
          setChatHistory((prev) => [
            ...prev,
            {
              role: "ai",
              message: aiTranscript.trim(),
              timestamp: new Date(),
            },
          ]);
          setAiTranscript("");
        }

        // Set agent speaking to false
        setAgentSpeaking(false);

        // Switch to listening mode if agent is still connected
        if (agentConnected) {
          console.log(
            "🎯 [UI State] Agent stopped speaking - switching to listening UI"
          );
          setIsListening(true);
        } else {
          console.log(
            "🎯 [UI State] Agent disconnected - not switching to listening mode"
          );
          setIsListening(false);
        }
      }
    };

    const handleTrackMuted = (publication: any, participant: any) => {
      console.log("🔇 [LiveKit] Track muted:", {
        kind: publication.kind,
        source: publication.source,
        participant: participant.identity,
      });
    };

    const handleTrackUnmuted = (publication: any, participant: any) => {
      console.log("🔊 [LiveKit] Track unmuted:", {
        kind: publication.kind,
        source: publication.source,
        participant: participant.identity,
      });
    };

    const handleDataReceived = (
      payload: Uint8Array,
      participant?: RemoteParticipant
    ) => {
      const message = new TextDecoder().decode(payload);
      console.log("📨 [LiveKit] Data received:", {
        message,
        from: participant?.identity || "unknown",
        isFromAgent: participant ? !participant.isLocal : false,
      });

      try {
        const data = JSON.parse(message);
        if (data.type === "transcript") {
          if (participant && !participant.isLocal) {
            // AI transcript from agent
            console.log("💬 [Transcript] AI transcript received:", data.text);
            setAiTranscript(data.text || "");
          } else {
            // User transcript (from local participant or system)
            console.log("💬 [Transcript] User transcript received:", data.text);
            // setUserTranscript(data.text || '');
          }
        } else if (data.type === "text_message_response") {
          // Handle AI response to text message
          if (participant && !participant.isLocal) {
            console.log(
              "💬 [TextChat] AI text response received:",
              data.content
            );
            const aiResponse = {
              role: "ai" as const,
              message: data.content,
              timestamp: new Date(),
            };
            setTextMessages((prev) => [...prev, aiResponse]);
          }
        } else if (data.type === "agent_speaking_start") {
          console.log("🎯 [Agent State] Agent speaking start signal received");
          setAgentSpeaking(true);
          setIsListening(false);
        } else if (data.type === "agent_speaking_end") {
          console.log("🎯 [Agent State] Agent speaking end signal received");
          setAgentSpeaking(false);
          if (agentConnected) {
            setIsListening(true);
          }
        }
      } catch (error) {
        console.log("📨 [LiveKit] Non-JSON data received:", message);
        // Handle plain text messages
        if (participant && !participant.isLocal) {
          // Treat as AI transcript
          console.log("💬 [Transcript] Plain text from agent:", message);
          setAiTranscript(message);
        }
      }
    };

    const handleAudioPlaybackChanged = () => {
      console.log("🔊 [LiveKit] Audio playback status changed:", {
        canPlayback: room.canPlaybackAudio,
      });
    };

    // Register all event listeners
    room.on(RoomEvent.Connected, handleConnected);
    room.on(RoomEvent.Disconnected, handleDisconnected);
    room.on(RoomEvent.Reconnecting, handleReconnecting);
    room.on(RoomEvent.Reconnected, handleReconnected);
    room.on(RoomEvent.ParticipantConnected, handleParticipantConnected);
    room.on(RoomEvent.ParticipantDisconnected, handleParticipantDisconnected);
    room.on(RoomEvent.TrackSubscribed, handleTrackSubscribed);
    room.on(RoomEvent.TrackUnsubscribed, handleTrackUnsubscribed);
    room.on(RoomEvent.TrackMuted, handleTrackMuted);
    room.on(RoomEvent.TrackUnmuted, handleTrackUnmuted);
    room.on(RoomEvent.DataReceived, handleDataReceived);
    room.on(RoomEvent.AudioPlaybackStatusChanged, handleAudioPlaybackChanged);

    room.on(RoomEvent.ActiveSpeakersChanged, (data) => {
      const now = Date.now();
      if (now - lastCallTime.current < 2000) {
        return; // Skip if less than 1 second since last execution
      }
      lastCallTime.current = now;

      if (data.length > 0 && data[0].isLocal === false) {
        setAgentSpeaking(true);
        console.log("🎤 [LiveKit] Agent speakingggg:", data);
        setIsListening(false);
      } else {
        setTimeout(() => {
          setAgentSpeaking(false);
          setIsListening(true);
        }, 1000);
      }
      console.log("🎤 [LiveKit] Active speakers changed:", data);
    });

    room.on(RoomEvent.LocalAudioSilenceDetected, (data) => {
      const now = Date.now();
      if (now - lastCallTime.current < 5000) {
        return; // Skip if less than 1 second since last execution
      }
      lastCallTime.current = now;

      if (data.isLocal) {
        setAgentSpeaking(true);
        setIsListening(false);
      }
      console.log("🎤 [LiveKit] Active speakers changed:", data);
    });

    room.on(RoomEvent.TranscriptionReceived, (data) => {
      if (data.length > 0) {
        setAiTranscript(data[0].text);
      }
      console.log("🎤 [LiveKit] Transcription received:", data);
    });

    // Log initial room state
    console.log("📊 [LiveKit] Initial room state:", {
      numParticipants: room.numParticipants,
      canPlaybackAudio: room.canPlaybackAudio,
      state: room.state,
    });

    return () => {
      // Clean up event listeners
      room.off(RoomEvent.Connected, handleConnected);
      room.off(RoomEvent.Disconnected, handleDisconnected);
      room.off(RoomEvent.Reconnecting, handleReconnecting);
      room.off(RoomEvent.Reconnected, handleReconnected);
      room.off(RoomEvent.ParticipantConnected, handleParticipantConnected);
      room.off(
        RoomEvent.ParticipantDisconnected,
        handleParticipantDisconnected
      );
      room.off(RoomEvent.TrackSubscribed, handleTrackSubscribed);
      room.off(RoomEvent.TrackUnsubscribed, handleTrackUnsubscribed);
      room.off(RoomEvent.TrackMuted, handleTrackMuted);
      room.off(RoomEvent.TrackUnmuted, handleTrackUnmuted);
      room.off(RoomEvent.DataReceived, handleDataReceived);
      room.off(
        RoomEvent.AudioPlaybackStatusChanged,
        handleAudioPlaybackChanged
      );
    };
  }, [room]);

  // State logging and management
  useEffect(() => {
    console.log("🎯 [UI State] Current state:", {
      connected,
      agentConnected,
      agentSpeaking,
      isListening,
      micEnabled,
      autoMicEnabled,
      hasAiTranscript: !!aiTranscript,
      hasUserTranscript: !!userTranscript,
      aiTranscriptLength: aiTranscript.length,
      userTranscriptLength: userTranscript.length,
      chatHistoryLength: chatHistory.length,
      connectionState: connectionState,
      roomState: room.state,
      canPlaybackAudio: room.canPlaybackAudio,
      numParticipants: room.numParticipants,
    });

    // Log the expected UI state
    if (agentSpeaking) {
      console.log(
        "🎯 [UI Expected] Should show: AI Speaking UI with transcript"
      );
    } else if (isListening) {
      console.log(
        "🎯 [UI Expected] Should show: Listening UI with Wigloo illustration"
      );
    } else {
      console.log("🎯 [UI Expected] Should show: Default/waiting state");
    }
  }, [
    connected,
    agentConnected,
    agentSpeaking,
    isListening,
    micEnabled,
    autoMicEnabled,
    aiTranscript,
    userTranscript,
    chatHistory,
    connectionState,
    room,
  ]);

  // Auto-switch to listening when agent connects and is not speaking
  useEffect(() => {
    if (agentConnected && !agentSpeaking && connected) {
      //   setIsListening(true);
      console.log(
        "🎯 [UI State] Agent connected and not speaking - auto-switching to listening mode"
      );
    }
  }, [agentConnected, agentSpeaking, connected, autoMicEnabled]);

  // Simple mic toggle handler - user controlled only
  const handleToggleMic = async () => {
    const next = !micEnabled;
    console.log(`🎤 [LiveKit] Toggling microphone: ${next ? "ON" : "OFF"}`);

    try {
      setMicEnabled(next);
      await room.localParticipant.setMicrophoneEnabled(next);
    } catch (error) {
      console.error("🎤 [LiveKit] Error toggling microphone:", error);
      // Revert state on error
      setMicEnabled(!next);
    }
  };

  const handleToggleChat = () => {
    console.log("🗨️ [VoiceChat] Chat toggled");
    setIsTextChatMode(!isTextChatMode);

    if (!isTextChatMode) {
      console.log("🗨️ [VoiceChat] Entered text chat mode");
    } else {
      console.log("🗨️ [VoiceChat] Exited text chat mode");
    }
  };

  const handleToggleAutoMic = () => {
    const newAutoMicState = !autoMicEnabled;
    setAutoMicEnabled(newAutoMicState);
    console.log(
      `🎤 [Auto-Mic] Auto-mic ${newAutoMicState ? "enabled" : "disabled"}`
    );
  };

  const handleSendTextMessage = async (message: string) => {
    if (!message.trim() || !connected) return;

    // Add user message to text messages
    const userMessage = {
      role: "user" as const,
      message: message.trim(),
      timestamp: new Date(),
    };
    setTextMessages((prev) => [...prev, userMessage]);

    try {
      // Send text message via LiveKit data channel
      await room.localParticipant.publishData(
        new TextEncoder().encode(
          JSON.stringify({
            type: "text_message",
            content: message.trim(),
          })
        ),
        { reliable: true }
      );

      console.log("📤 [TextChat] Sent text message:", message);

      // Note: AI response will come via DataReceived event from the agent
      // If no response comes within 5 seconds, show a fallback message
      setTimeout(() => {
        // Check if we got a response from the agent
        setTextMessages((current) => {
          const lastMessage = current[current.length - 1];
          if (
            lastMessage &&
            lastMessage.role === "user" &&
            lastMessage.message === message.trim()
          ) {
            // No AI response received, add fallback
            const fallbackResponse = {
              role: "ai" as const,
              message: `I received your message: "${message.trim()}". Let me think about that...`,
              timestamp: new Date(),
            };
            return [...current, fallbackResponse];
          }
          return current;
        });
      }, 5000);
    } catch (error) {
      console.error("❌ [TextChat] Failed to send text message:", error);
    }
  };

  const handleEndChat = async () => {
    console.log("🔌 [VoiceChat] Ending chat...");
    room.disconnect();
    setConnected(false);
    logout()
  };

  // Enable audio on first interaction if needed
  const enableAudioIfNeeded = async () => {
    if (!room.canPlaybackAudio) {
      try {
        console.log("🔊 [LiveKit] User interaction - enabling audio");
        await room.startAudio();
        console.log("🔊 [LiveKit] Audio enabled by user interaction");
      } catch (error) {
        console.error("🔊 [LiveKit] Failed to enable audio:", error);
      }
    }
  };

  useEffect(() => {
    // Enable audio on component mount if possible
    enableAudioIfNeeded();
  }, [room]);

  return (
    <RoomContext.Provider value={room}>
      <div className="mobile-full-screen bg-white">
        <VoiceChatUI
          isAISpeaking={agentSpeaking}
          isConnected={connected}
          isListening={isListening}
          aiTranscript={aiTranscript}
          userTranscript={userTranscript}
          chatHistory={chatHistory}
          onToggleMic={handleToggleMic}
          onToggleChat={handleToggleChat}
          onEndChat={handleEndChat}
          onToggleAutoMic={handleToggleAutoMic}
          micEnabled={micEnabled}
          agentConnected={agentConnected}
          autoMicEnabled={autoMicEnabled}
          room={room}
          isTextChatMode={isTextChatMode}
          textMessages={textMessages}
          onSendTextMessage={handleSendTextMessage}
        />

        {/* Audio output - hidden but necessary */}
        <RoomAudioRenderer />

        {/* Debug panel for development */}
        {/* {process.env.NODE_ENV === 'development' && (
          <AudioDebugPanel room={room} />
        )} */}
      </div>
    </RoomContext.Provider>
  );
}

/**
 * Audio Debug Panel - helps debug audio issues
 */
function AudioDebugPanel({ room }: { room: Room }) {
  const tracks = useTracks();
  const audioTracks = tracks.filter(
    (track) => track.publication.kind === "audio"
  );

  useEffect(() => {
    // Force enable audio playback
    const enableAudio = async () => {
      try {
        if (room && !room.canPlaybackAudio) {
          console.log("🔊 [AudioDebug] Attempting to enable audio playback...");
          await room.startAudio();
          console.log("🔊 [AudioDebug] Audio playback enabled");
        }
      } catch (error) {
        console.error("🔊 [AudioDebug] Failed to enable audio:", error);
      }
    };

    enableAudio();
  }, [room, audioTracks.length]);

  // Log audio track details
  useEffect(() => {
    audioTracks.forEach((track, index) => {
      console.log(`🎵 [AudioDebug] Audio track ${index}:`, {
        kind: track.publication.kind,
        source: track.publication.source,
        participant: track.participant.identity,
        isLocal: track.participant.isLocal,
        enabled: track.publication.isEnabled,
        muted: track.publication.isMuted,
        subscribed: track.publication.isSubscribed,
        trackSid: track.publication.trackSid,
      });

      // Try to attach the track if it's not local
      if (!track.participant.isLocal && track.publication.track) {
        console.log("🔊 [AudioDebug] Ensuring remote audio track is attached");
        track.publication.track.attach();
      }
    });
  }, [audioTracks]);

  return (
    <div className="fixed bottom-4 right-4 bg-black bg-opacity-75 text-white p-2 rounded text-xs max-w-xs">
      <div>Audio Playback: {room.canPlaybackAudio ? "✅" : "❌"}</div>
      <div>Audio Tracks: {audioTracks.length}</div>
      {audioTracks.map((track, index) => (
        <div key={index} className="mt-1">
          {track.participant.identity || "Unknown"}:
          {track.publication.isEnabled ? "🟢" : "🔴"}
          {track.publication.isMuted ? "🔇" : "🔊"}
        </div>
      ))}
    </div>
  );
}<|MERGE_RESOLUTION|>--- conflicted
+++ resolved
@@ -51,20 +51,8 @@
     Array<{ role: "ai" | "user"; message: string; timestamp: Date }>
   >([]);
   const lastCallTime = useRef(0);
-<<<<<<< HEAD
-  const {
-    user,
-    getLivekitTokenResponse,
-    livekitTokenResponse,
-    refreshLivekitTokenResponse,
-    setUser,
-    login,
-  } = useAuth();
-  const agentId = useRef("");
-=======
   const { user, getLivekitTokenResponse, livekitTokenResponse, refreshLivekitTokenResponse, setUser, login, logout } = useAuth();
   const agentId = useRef('');
->>>>>>> 7d62c19e
   const navigate = useNavigate();
 
   useEffect(() => {
