--- conflicted
+++ resolved
@@ -151,19 +151,6 @@
             <FaceDetectionTest />
           </div>
 
-<<<<<<< HEAD
-          {/* Footer Message */}
-          <div className="text-center mt-12 bg-white/60 backdrop-blur-sm rounded-3xl p-6 shadow-lg border border-purple-200">
-            <h3 className="text-xl font-bold text-purple-700 mb-2">
-              Learning is Fun
-            </h3>
-            <p className="text-purple-600">
-              Each game helps you learn something new. Keep playing and keep
-              growing!
-            </p>
-          </div>
-=======
->>>>>>> efffb2f8
         </div>
       </main>
     </div>
