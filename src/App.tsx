--- conflicted
+++ resolved
@@ -6,11 +6,9 @@
 import { GameSelection } from "./pages/GameSelection";
 import { CameraEmoji } from "./pages/CameraEmoji";
 import { SymbolSpotter } from "./pages/SymbolSpotter";
-<<<<<<< HEAD
 import { BubblePopping } from "./pages/BubblePopping";
-=======
 import { FreezeCat } from "./pages/FreezeCat";
->>>>>>> add30288
+import { LetterSoundMatcher } from "./pages/LetterSoundMatcher";
 import NotFound from "./pages/NotFound";
 
 const queryClient = new QueryClient();
@@ -25,11 +23,9 @@
           <Route path="/" element={<GameSelection />} />
           <Route path="/emotion-detector" element={<CameraEmoji />} />
           <Route path="/symbol-spotter" element={<SymbolSpotter />} />
-<<<<<<< HEAD
           <Route path="/bubble-popping" element={<BubblePopping />} />
-=======
           <Route path="/games/freeze-cat" element={<FreezeCat />} />
->>>>>>> add30288
+          <Route path="/games/letter-sound-matcher" element={<LetterSoundMatcher />} />
           {/* ADD ALL CUSTOM ROUTES ABOVE THE CATCH-ALL "*" ROUTE */}
           <Route path="*" element={<NotFound />} />
         </Routes>
